--- conflicted
+++ resolved
@@ -16,49 +16,7 @@
 	"github.com/Azure/blobporter/util"
 )
 
-<<<<<<< HEAD
-var containerName string
-var blobNames util.ListFlag
-var sourceURIs util.ListFlag
-var numberOfWorkers int
-
-var blockSize uint64
-var blockSizeStr string
-
-var numberOfReaders int
-var dedupeLevel = transfer.None
-var dedupeLevelOptStr = dedupeLevel.ToString()
-var transferDef transfer.Definition
-var transferDefStr string
-var defaultTransferDef = transfer.FileToBlock
-var storageAccountName string
-var storageAccountKey string
-var storageClientHTTPTimeout int
-
-var sourceParameters map[string]string
-var sourceAuthorization string
-
-var quietMode bool
-var calculateMD5 bool
-var exactNameMatch bool
-var keepDirStructure bool
-var numberOfHandlesPerFile = defaultNumberOfHandlesPerFile
-var numberOfFilesInBatch = defaultNumberOfFilesInBatch
-
-const (
-	// User can use environment variables to specify storage account information
-	storageAccountNameEnvVar  = "ACCOUNT_NAME"
-	storageAccountKeyEnvVar   = "ACCOUNT_KEY"
-	sourceAuthorizationEnvVar = "SRC_ACCOUNT_KEY"
-	//S3 creds information
-	s3AccessKeyEnvVar = "S3_ACCESS_KEY"
-	s3SecretKeyEnvVar = "S3_SECRET_KEY"
-
-	programVersion = "0.5.25" // version number to show in help
-)
-=======
-const programVersion = "0.5.34"
->>>>>>> c7902284
+const programVersion = "0.6.03"
 
 var argsUtil paramParserValidator
 
@@ -88,7 +46,7 @@
 		dupcheckLevelMsg           = "Desired level of effort to detect duplicate data to minimize upload size.\n\tMust be one of " + transfer.DupeCheckLevelStr
 		transferDefMsg             = "Defines the type of source and target in the transfer.\n\tMust be one of:\n\tfile-blockblob, file-pageblob, http-blockblob, http-pageblob, blob-file,\n\tpageblock-file (alias of blob-file), blockblob-file (alias of blob-file)\n\tor http-file."
 		exactNameMatchMsg          = "If set or true only blobs that match the name exactly will be downloaded."
-		keepDirStructureMsg        = "If set blobs are downloaded or uploaded keeping the directory structure from the source.\n\tNot applicable when the source is a HTTP endpoint."
+		keepDirStructureMsg        = "Keeps the directory structure from the source.\n\tNot applicable when the source is a HTTP endpoint."
 		numberOfHandlersPerFileMsg = "Number of open handles for concurrent reads and writes per file."
 		numberOfFilesInBatchMsg    = "Maximum number of files in a transfer.\n\tIf the number is exceeded new transfers are created"
 	)
@@ -107,9 +65,9 @@
 		util.PrintUsageDefaults("a", "account_name", "", accountNameMsg)
 		util.PrintUsageDefaults("k", "account_key", "", accountKeyMsg)
 		util.PrintUsageDefaults("d", "dup_check_level", argsUtil.args.dedupeLevelOptStr, dupcheckLevelMsg)
-		util.PrintUsageDefaults("t", "transfer_definition", string(argsUtil.args.transferDef), transferDefMsg)
+		util.PrintUsageDefaults("t", "transfer_definition", argsUtil.args.transferDefStr, transferDefMsg)
 		util.PrintUsageDefaults("e", "exact_name", "false", exactNameMatchMsg)
-		util.PrintUsageDefaults("p", "keep_directories", "false", keepDirStructureMsg)
+		util.PrintUsageDefaults("p", "keep_directories", "true", keepDirStructureMsg)
 		util.PrintUsageDefaults("h", "handles_per_file", strconv.Itoa(argsUtil.args.numberOfHandlesPerFile), numberOfHandlersPerFileMsg)
 		util.PrintUsageDefaults("x", "files_per_transfer", strconv.Itoa(argsUtil.args.numberOfFilesInBatch), numberOfFilesInBatchMsg)
 
@@ -128,9 +86,9 @@
 	util.StringVarAlias(&argsUtil.args.storageAccountName, "a", "account_name", "", accountNameMsg)
 	util.StringVarAlias(&argsUtil.args.storageAccountKey, "k", "account_key", "", accountKeyMsg)
 	util.StringVarAlias(&argsUtil.args.dedupeLevelOptStr, "d", "dup_check_level", argsUtil.args.dedupeLevelOptStr, dupcheckLevelMsg)
-	util.StringVarAlias(&argsUtil.args.transferDefStr, "t", "transfer_definition", string(argsUtil.args.transferDef), transferDefMsg)
+	util.StringVarAlias(&argsUtil.args.transferDefStr, "t", "transfer_definition", argsUtil.args.transferDefStr, transferDefMsg)
 	util.BoolVarAlias(&argsUtil.args.exactNameMatch, "e", "exact_name", false, exactNameMatchMsg)
-	util.BoolVarAlias(&argsUtil.args.keepDirStructure, "p", "keep_directories", false, keepDirStructureMsg)
+	util.BoolVarAlias(&argsUtil.args.keepDirStructure, "p", "keep_directories", true, keepDirStructureMsg)
 	util.IntVarAlias(&argsUtil.args.numberOfHandlesPerFile, "h", "handles_per_file", defaultNumberOfHandlesPerFile, numberOfHandlersPerFileMsg)
 	util.IntVarAlias(&argsUtil.args.numberOfFilesInBatch, "x", "files_per_transfer", defaultNumberOfFilesInBatch, numberOfFilesInBatchMsg)
 }
